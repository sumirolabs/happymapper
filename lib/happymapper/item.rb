--- conflicted
+++ resolved
@@ -32,33 +32,13 @@
     #
     def from_xml_node(node, namespace, xpath_options)
 
-<<<<<<< HEAD
-      # If the item is defined as a primitive type then cast the value to that type
-      # else if the type is XMLContent then store the xml value
-      # else the type, specified, needs to handle the parsing.
-      #
-
-      if primitive?
-        find(node, namespace, xpath_options) do |n|
-          if n.respond_to?(:content)
-            typecast(n.content)
-          else
-            typecast(n)
-          end
-        end
-=======
       if suported_type_registered?
         find(node, namespace, xpath_options) { |n| process_node_as_supported_type(n) }
->>>>>>> 978a1402
       elsif constant == XmlContent
         find(node, namespace, xpath_options) { |n| process_node_as_xml_content(n) }
       else
 
-<<<<<<< HEAD
-        # When not a primitive type or XMLContent then default to using the
-=======
         # When not a supported type or XMLContent then default to using the
->>>>>>> 978a1402
         # class method #parse of the type class. If the option 'parser' has been
         # defined then call that method on the type class instead of #parse
 
@@ -90,28 +70,13 @@
       #puts "xpath: #{xpath}"
       xpath
     end
-<<<<<<< HEAD
-
-    # @return [Boolean] true if the type defined for the item is defined in the
-    #     list of primite types {Types}.
-    def primitive?
-      Types.include?(constant)
-    end
-=======
->>>>>>> 978a1402
 
     def method_name
       @method_name ||= name.tr('-', '_')
     end
 
     #
-<<<<<<< HEAD
-    # When the type of the item is a primitive type, this will convert value specifed
-    # to the particular primitive type. If it fails during this process it will
-    # return the original String value.
-=======
     # Convert the value into the correct type.
->>>>>>> 978a1402
     #
     # @param [String] value the string value parsed from the XML value that will
     #     be converted to the particular primitive type.
@@ -120,67 +85,12 @@
     #     to the new type.
     #
     def typecast(value)
-<<<<<<< HEAD
-      return value if value.kind_of?(constant) || value.nil?
-      begin
-        if    constant == String    then value.to_s
-        elsif constant == Float     then value.to_f
-        elsif constant == Time      then Time.parse(value.to_s) rescue Time.at(value.to_i)
-        elsif constant == Date      then Date.parse(value.to_s)
-        elsif constant == DateTime  then DateTime.parse(value.to_s)
-        elsif constant == Boolean   then ['true', 't', '1'].include?(value.to_s.downcase)
-        elsif constant == Integer
-          # ganked from datamapper
-          value_to_i = value.to_i
-          if value_to_i == 0 && value != '0'
-            value_to_s = value.to_s
-            begin
-              Integer(value_to_s =~ /^(\d+)/ ? $1 : value_to_s)
-            rescue ArgumentError
-              nil
-            end
-          else
-            value_to_i
-          end
-        else
-          value
-        end
-      rescue
-        value
-      end
-=======
       typecaster(value).apply(value)
->>>>>>> 978a1402
     end
 
 
     private
 
-<<<<<<< HEAD
-      #
-      # Convert any String defined types into their constant version so that
-      # the method #parse or the custom defined parser method would be used.
-      #
-      # @param [String,Constant] type is the name of the class or the constant
-      #     for the class.
-      # @return [Constant] the constant of the type
-      #
-      def constantize(type)
-        if type.is_a?(String)
-          names = type.split('::')
-          constant = Object
-          names.each do |name|
-            constant =
-              if constant.const_defined?(name)
-                constant.const_get(name)
-              else
-                constant.const_missing(name)
-              end
-          end
-          constant
-        else
-          type
-=======
     # @return [Boolean] true if the type defined for the item is defined in the
     #     list of support types.
     def suported_type_registered?
@@ -228,7 +138,6 @@
             else
               constant.const_missing(name)
             end
->>>>>>> 978a1402
         end
         constant
       else
