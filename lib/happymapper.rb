dir = File.dirname(__FILE__)

require 'date'
require 'time'
require 'rubygems'
<<<<<<< HEAD
gem 'libxml-ruby', '= 1.1.3'
=======
gem 'libxml-ruby', '= 1.1.2'
>>>>>>> 91bfe702
require 'xml'

class Boolean; end

module HappyMapper

  DEFAULT_NS = "happymapper"

  def self.included(base)
    base.instance_variable_set("@attributes", {})
    base.instance_variable_set("@elements", {})
    base.extend ClassMethods
  end

  module ClassMethods
    def attribute(name, type, options={})
      attribute = Attribute.new(name, type, options)
      @attributes[to_s] ||= []
      @attributes[to_s] << attribute
      attr_accessor attribute.method_name.intern
    end

    def attributes
      @attributes[to_s] || []
    end

    def element(name, type, options={})
      element = Element.new(name, type, options)
      @elements[to_s] ||= []
      @elements[to_s] << element
      attr_accessor element.method_name.intern
    end

    def elements
      @elements[to_s] || []
    end

<<<<<<< HEAD
    def text_node(name, type, options={})
      @text_node = TextNode.new(name, type, options)
      attr_accessor @text_node.method_name.intern
    end
    
=======
>>>>>>> 91bfe702
    def has_one(name, type, options={})
      element name, type, {:single => true}.merge(options)
    end

    def has_many(name, type, options={})
      element name, type, {:single => false}.merge(options)
    end

    # Specify a namespace if a node and all its children are all namespaced
    # elements. This is simpler than passing the :namespace option to each
    # defined element.
    def namespace(namespace = nil)
      @namespace = namespace if namespace
      @namespace
    end

    def tag(new_tag_name)
      @tag_name = new_tag_name.to_s unless new_tag_name.nil? || new_tag_name.to_s.empty?
    end

    def tag_name
      @tag_name ||= to_s.split('::')[-1].downcase
    end

    def parse(xml, options = {})
      # locally scoped copy of namespace for this parse run
      namespace = @namespace

      if xml.is_a?(XML::Node)
        node = xml
      else
        if xml.is_a?(XML::Document)
          node = xml.root
        else
          node = XML::Parser.string(xml).parse.root
        end

        root = node.name == tag_name
      end

      # This is the entry point into the parsing pipeline, so the default
      # namespace prefix registered here will propagate down
      namespaces = node.namespaces
      if namespaces && namespaces.default
<<<<<<< HEAD
        already_assigned = namespaces.definitions.detect do |defn|
          namespaces.default && namespaces.default.href == defn.href && defn.prefix
        end
        namespaces.default_prefix = DEFAULT_NS unless already_assigned
=======
        # don't assign the default_prefix if it has already been assigned
        namespaces.default_prefix = DEFAULT_NS unless namespaces.find_by_prefix(DEFAULT_NS)
>>>>>>> 91bfe702
        namespace ||= DEFAULT_NS
      end

      xpath = root ? '/' : './/'
      xpath += "#{namespace}:" if namespace
<<<<<<< HEAD
      xpath += tag_name
      
      nodes = node.find(xpath)
=======
      #puts "parse: #{xpath}"

      nodes = []
      # when finding nodes, do it in this order:
      # 1. specified tag
      # 2. name of element
      # 3. tag_name (derived from class name by default)
      [options[:tag], options[:name], tag_name].compact.each do |xpath_ext|
        nodes = node.find(xpath + xpath_ext.to_s)
        break if nodes && nodes.size > 0
      end
>>>>>>> 91bfe702
      collection = nodes.collect do |n|
        obj = new

        attributes.each do |attr|
          obj.send("#{attr.method_name}=",
                    attr.from_xml_node(n, namespace))
        end

        elements.each do |elem|
          obj.send("#{elem.method_name}=",
                    elem.from_xml_node(n, namespace))
        end

        obj.send("#{@text_node.method_name}=", 
                  @text_node.from_xml_node(n, namespace)) if @text_node
        
        obj
      end

      # per http://libxml.rubyforge.org/rdoc/classes/LibXML/XML/Document.html#M000354
      nodes = nil

      if options[:single] || root
        collection.first
      else
        collection
      end
    end
  end
end

require File.join(dir, 'happymapper/item')
require File.join(dir, 'happymapper/attribute')
require File.join(dir, 'happymapper/element')
require File.join(dir, 'happymapper/text_node')<|MERGE_RESOLUTION|>--- conflicted
+++ resolved
@@ -3,11 +3,7 @@
 require 'date'
 require 'time'
 require 'rubygems'
-<<<<<<< HEAD
 gem 'libxml-ruby', '= 1.1.3'
-=======
-gem 'libxml-ruby', '= 1.1.2'
->>>>>>> 91bfe702
 require 'xml'
 
 class Boolean; end
@@ -45,14 +41,11 @@
       @elements[to_s] || []
     end
 
-<<<<<<< HEAD
     def text_node(name, type, options={})
       @text_node = TextNode.new(name, type, options)
       attr_accessor @text_node.method_name.intern
     end
     
-=======
->>>>>>> 91bfe702
     def has_one(name, type, options={})
       element name, type, {:single => true}.merge(options)
     end
@@ -97,25 +90,13 @@
       # namespace prefix registered here will propagate down
       namespaces = node.namespaces
       if namespaces && namespaces.default
-<<<<<<< HEAD
-        already_assigned = namespaces.definitions.detect do |defn|
-          namespaces.default && namespaces.default.href == defn.href && defn.prefix
-        end
-        namespaces.default_prefix = DEFAULT_NS unless already_assigned
-=======
         # don't assign the default_prefix if it has already been assigned
         namespaces.default_prefix = DEFAULT_NS unless namespaces.find_by_prefix(DEFAULT_NS)
->>>>>>> 91bfe702
         namespace ||= DEFAULT_NS
       end
 
       xpath = root ? '/' : './/'
       xpath += "#{namespace}:" if namespace
-<<<<<<< HEAD
-      xpath += tag_name
-      
-      nodes = node.find(xpath)
-=======
       #puts "parse: #{xpath}"
 
       nodes = []
@@ -127,7 +108,6 @@
         nodes = node.find(xpath + xpath_ext.to_s)
         break if nodes && nodes.size > 0
       end
->>>>>>> 91bfe702
       collection = nodes.collect do |n|
         obj = new
 
