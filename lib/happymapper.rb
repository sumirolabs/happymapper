dir = File.dirname(__FILE__)

require 'date'
require 'time'
require 'rubygems'
require 'nokogiri'

class Boolean; end
class XmlContent; end

module HappyMapper

  DEFAULT_NS = "happymapper"

  def self.included(base)
    base.instance_variable_set("@attributes", {})
    base.instance_variable_set("@elements", {})
    base.extend ClassMethods
  end

  module ClassMethods
    def attribute(name, type, options={})
      attribute = Attribute.new(name, type, options)
      @attributes[to_s] ||= []
      @attributes[to_s] << attribute
      attr_accessor attribute.method_name.intern
    end

    def attributes
      @attributes[to_s] || []
    end

    def element(name, type, options={})
      element = Element.new(name, type, options)
      @elements[to_s] ||= []
      @elements[to_s] << element
      attr_accessor element.method_name.intern
    end

    def elements
      @elements[to_s] || []
    end

    def text_node(name, type, options={})
      @text_node = TextNode.new(name, type, options)
      attr_accessor @text_node.method_name.intern
    end

    def has_xml_content
      attr_accessor :xml_content
    end
    
    def has_one(name, type, options={})
      element name, type, {:single => true}.merge(options)
    end

    def has_many(name, type, options={})
      element name, type, {:single => false}.merge(options)
    end

    # Specify a namespace if a node and all its children are all namespaced
    # elements. This is simpler than passing the :namespace option to each
    # defined element.
    def namespace(namespace = nil)
      @namespace = namespace if namespace
      @namespace
    end

    def tag(new_tag_name)
      @tag_name = new_tag_name.to_s unless new_tag_name.nil? || new_tag_name.to_s.empty?
    end

    def tag_name
      @tag_name ||= to_s.split('::')[-1].downcase
    end

    def parse(xml, options = {})
      # locally scoped copy of namespace for this parse run
      namespace = @namespace

      if xml.is_a?(Nokogiri::XML::Node)
        node = xml
      else
        if xml.is_a?(Nokogiri::XML::Document)
          node = xml.root
        else
          xml = Nokogiri::XML(xml)
          node = xml.root
        end

        root = node.name == tag_name
      end

      # This is the entry point into the parsing pipeline, so the default
      # namespace prefix registered here will propagate down
      namespaces   = options[:namespaces]
      namespaces ||= {}
      namespaces   = namespaces.merge(xml.collect_namespaces) if xml.respond_to?(:collect_namespaces)
      namespaces   = namespaces.merge(xml.namespaces)

      if namespaces.has_key?("xmlns")
        namespace ||= DEFAULT_NS
        namespaces[namespace] = namespaces.delete("xmlns")
      elsif namespaces.has_key?(DEFAULT_NS)
        namespace ||= DEFAULT_NS
      end

<<<<<<< HEAD
      xpath = root ? '/' : './/'
      xpath += "#{namespace}:" if namespace

      nodes = []
      # when finding nodes, do it in this order:
      # 1. specified tag
      # 2. name of element
      # 3. tag_name (derived from class name by default)
      [options[:tag], options[:name], tag_name].compact.each do |xpath_ext|
        nodes = node.xpath(xpath + xpath_ext.to_s, namespaces)
        break if nodes && nodes.size > 0
=======
      nodes = options.fetch(:nodes) do
        xpath = options[:xpath] ? options[:xpath].to_s.sub(/([^\/])$/, '\1/') : (root ? '/' : './/')
        xpath += "#{namespace}:" if namespace
        #puts "parse: #{xpath}"

        nodes = []
        # when finding nodes, do it in this order:
        # 1. specified tag
        # 2. name of element
        # 3. tag_name (derived from class name by default)
        [options[:tag], options[:name], tag_name].compact.each do |xpath_ext|
          nodes = node.xpath(xpath + xpath_ext.to_s, namespaces)
          break if nodes && !nodes.empty?
        end
        nodes
>>>>>>> 7fab939f
      end

      collection = nodes.collect do |n|
        obj = new

        attributes.each do |attr|
          obj.send("#{attr.method_name}=",
                    attr.from_xml_node(n, namespace, namespaces))
        end

        elements.each do |elem|
          obj.send("#{elem.method_name}=", 
                    elem.from_xml_node(n, namespace, namespaces))
        end

        obj.send("#{@text_node.method_name}=", 
                  @text_node.from_xml_node(n, namespace, namespaces)) if @text_node

        if obj.respond_to?('xml_content=')
          n = n.children if n.respond_to?(:children)
          obj.xml_content = n.to_xml 
        end
        
        obj
      end

      # per http://libxml.rubyforge.org/rdoc/classes/LibXML/XML/Document.html#M000354
      nodes = nil

      if options[:single] || root
        collection.first
      else
        collection
      end
    end
  end
end

require File.join(dir, 'happymapper/item')
require File.join(dir, 'happymapper/attribute')
require File.join(dir, 'happymapper/element')
require File.join(dir, 'happymapper/text_node')<|MERGE_RESOLUTION|>--- conflicted
+++ resolved
@@ -105,25 +105,14 @@
         namespace ||= DEFAULT_NS
       end
 
-<<<<<<< HEAD
-      xpath = root ? '/' : './/'
-      xpath += "#{namespace}:" if namespace
-
-      nodes = []
-      # when finding nodes, do it in this order:
-      # 1. specified tag
-      # 2. name of element
-      # 3. tag_name (derived from class name by default)
-      [options[:tag], options[:name], tag_name].compact.each do |xpath_ext|
-        nodes = node.xpath(xpath + xpath_ext.to_s, namespaces)
-        break if nodes && nodes.size > 0
-=======
       nodes = options.fetch(:nodes) do
-        xpath = options[:xpath] ? options[:xpath].to_s.sub(/([^\/])$/, '\1/') : (root ? '/' : './/')
+        xpath  = (root ? '/' : './/')
+        xpath  = options[:xpath].to_s.sub(/([^\/])$/, '\1/') if options[:xpath]
         xpath += "#{namespace}:" if namespace
         #puts "parse: #{xpath}"
 
         nodes = []
+
         # when finding nodes, do it in this order:
         # 1. specified tag
         # 2. name of element
@@ -132,8 +121,8 @@
           nodes = node.xpath(xpath + xpath_ext.to_s, namespaces)
           break if nodes && !nodes.empty?
         end
+
         nodes
->>>>>>> 7fab939f
       end
 
       collection = nodes.collect do |n|
