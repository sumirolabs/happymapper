require 'rubygems'
require 'rake'
require 'rspec/core/rake_task'
<<<<<<< HEAD
require 'yard'

task :default => :spec
=======

begin
  require 'jeweler'
  Jeweler::Tasks.new do |gem|
    gem.name = "nokogiri-happymapper"
    gem.summary = %Q{Provides a simple way to map XML to Ruby Objects}
    gem.description = "Object to XML Mapping Library, using Nokogiri (fork from John Nunemaker's Happymapper)"
    gem.email = "damien@meliondesign.com"
    gem.homepage = "http://github.com/dam5s/happymapper"
    gem.authors = ["Damien Le Berrigaud", "John Nunemaker", "David Bolton", "Roland Swingler", "Etienne Vallette d'Osia"]
    gem.add_dependency "nokogiri", "~> 1.4.2"
    gem.add_development_dependency "rspec", "~> 2.0"
    gem.files = FileList['lib/**/*.rb']
    gem.test_files = FileList['spec/**/*']
  end
  Jeweler::GemcutterTasks.new
rescue LoadError
  puts "Jeweler (or a dependency) not available. Install it with: gem install jeweler"
end
>>>>>>> e92f594c

RSpec::Core::RakeTask.new do |spec|
  spec.rspec_opts = '-c --format d'
end

<<<<<<< HEAD
YARD::Rake::YardocTask.new do |yard|
  yard.files = 'lib/**/*.rb'
end
=======
task :spec
task :default => :spec
>>>>>>> e92f594c
<|MERGE_RESOLUTION|>--- conflicted
+++ resolved
@@ -1,11 +1,9 @@
 require 'rubygems'
 require 'rake'
 require 'rspec/core/rake_task'
-<<<<<<< HEAD
 require 'yard'
 
 task :default => :spec
-=======
 
 begin
   require 'jeweler'
@@ -25,17 +23,11 @@
 rescue LoadError
   puts "Jeweler (or a dependency) not available. Install it with: gem install jeweler"
 end
->>>>>>> e92f594c
 
 RSpec::Core::RakeTask.new do |spec|
   spec.rspec_opts = '-c --format d'
 end
 
-<<<<<<< HEAD
 YARD::Rake::YardocTask.new do |yard|
   yard.files = 'lib/**/*.rb'
-end
-=======
-task :spec
-task :default => :spec
->>>>>>> e92f594c
+end