require File.dirname(__FILE__) + '/spec_helper.rb'

module Foo
  class Bar; end
end

describe HappyMapper::Item do

  describe "new instance" do
    before do
      @item = HappyMapper::Item.new(:foo, String, :tag => 'foobar')
    end

    it "should accept a name" do
      @item.name.should == 'foo'
    end

    it 'should accept a type' do
      @item.type.should == String
    end

    it 'should accept :tag as an option' do
      @item.tag.should == 'foobar'
    end

    it "should have a method_name" do
      @item.method_name.should == 'foo'
    end
  end
<<<<<<< HEAD
  
  describe "#constant" do
    it "should just use type if constant" do
      item = HappyMapper::Item.new(:foo, String)
      item.constant.should == String
    end
    
    it "should convert string type to constant" do
      item = HappyMapper::Item.new(:foo, 'String')
      item.constant.should == String
    end
    
    it "should convert string with :: to constant" do
      item = HappyMapper::Item.new(:foo, 'Foo::Bar')
      item.constant.should == Foo::Bar
    end
  end
  
=======

>>>>>>> 91bfe702
  describe "#method_name" do
    it "should convert dashes to underscores" do
      item = HappyMapper::Item.new(:'foo-bar', String, :tag => 'foobar')
      item.method_name.should == 'foo_bar'
    end
  end

  describe "#xpath" do
    it "should default to tag" do
      item = HappyMapper::Item.new(:foo, String, :tag => 'foobar')
      item.xpath.should == 'foobar'
    end

    it "should prepend with .// if options[:deep] true" do
      item = HappyMapper::Item.new(:foo, String, :tag => 'foobar', :deep => true)
      item.xpath.should == './/foobar'
    end

    it "should prepend namespace if namespace exists" do
      item = HappyMapper::Item.new(:foo, String, :tag => 'foobar')
      item.namespace = 'v2'
      item.xpath.should == 'v2:foobar'
    end
  end

  describe "typecasting" do
    it "should work with Strings" do
      item = HappyMapper::Item.new(:foo, String)
      [21, '21'].each do |a|
        item.typecast(a).should == '21'
      end
    end

    it "should work with Integers" do
      item = HappyMapper::Item.new(:foo, Integer)
      [21, 21.0, '21'].each do |a|
        item.typecast(a).should == 21
      end
    end

    it "should work with Floats" do
      item = HappyMapper::Item.new(:foo, Float)
      [21, 21.0, '21'].each do |a|
        item.typecast(a).should == 21.0
      end
    end

    it "should work with Times" do
      item = HappyMapper::Item.new(:foo, Time)
      item.typecast('2000-01-01 01:01:01.123456').should == Time.local(2000, 1, 1, 1, 1, 1, 123456)
    end

    it "should work with Dates" do
      item = HappyMapper::Item.new(:foo, Date)
      item.typecast('2000-01-01').should == Date.new(2000, 1, 1)
    end

    it "should work with DateTimes" do
      item = HappyMapper::Item.new(:foo, DateTime)
      item.typecast('2000-01-01 00:00:00').should == DateTime.new(2000, 1, 1, 0, 0, 0)
    end

    it "should work with Boolean" do
      item = HappyMapper::Item.new(:foo, Boolean)
      item.typecast('false').should == false
    end
  end
end<|MERGE_RESOLUTION|>--- conflicted
+++ resolved
@@ -27,8 +27,7 @@
       @item.method_name.should == 'foo'
     end
   end
-<<<<<<< HEAD
-  
+
   describe "#constant" do
     it "should just use type if constant" do
       item = HappyMapper::Item.new(:foo, String)
@@ -46,9 +45,6 @@
     end
   end
   
-=======
-
->>>>>>> 91bfe702
   describe "#method_name" do
     it "should convert dashes to underscores" do
       item = HappyMapper::Item.new(:'foo-bar', String, :tag => 'foobar')
